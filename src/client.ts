--- conflicted
+++ resolved
@@ -151,7 +151,6 @@
     };
   }
 
-<<<<<<< HEAD
   public async transferOnChain(params: {
     amount: string;
     assetId: string;
@@ -166,7 +165,8 @@
       recipient: params.recipient,
     });
     return { txhash };
-=======
+  }
+
   public async withdraw(params: PublicParams.Withdraw) {
     const client = this.getClient();
     if (params.assetId === AddressZero) {
@@ -174,7 +174,6 @@
     }
     const response = await client.withdraw(params);
     return response;
->>>>>>> 33991da7
   }
 
   public async subscribe(params: EventSubscriptionParams): Promise<{ id: string }> {
