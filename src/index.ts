--- conflicted
+++ resolved
@@ -7,40 +7,46 @@
 
 import config from "./config";
 import ClientManager from "./client";
-<<<<<<< HEAD
 import {
   requireParam,
   fetchAll,
   isNotIncluded,
   InitOptions,
   GenericErrorResponse,
-  GetVersionReponse,
   GetBalanceResponse,
   GenericSuccessResponse,
   GetBalanceRequestParams,
   GetHashLockStatusRequestParams,
   GetHashLockStatusResponse,
-  PostMnemonicRequestBody,
-  PostTransactionRequestBody,
+  PostMnemonicRequestParams,
+  PostTransactionRequestParams,
   PostTransactionResponse,
-  PostHashLockTransferRequestBody,
+  PostHashLockTransferRequestParams,
   PostHashLockTransferResponse,
   PostHashLockResolveResponse,
-  PostHashLockResolveRequestBody,
-  PostDepositRequestBody,
-  PostWithdrawReponse,
-  PostWithdrawRequestBody,
+  PostHashLockResolveRequestParams,
+  PostDepositRequestParams,
+  PostWithdrawRequestParams,
   EventSubscriptionParams,
   SubscriptionResponse,
-  BatchSubscriptionReponse,
   GetAppInstanceDetailsParams,
   GetAppInstanceDetailsResponse,
   GetConfigResponse,
+  GetVersionResponse,
+  PostWithdrawResponse,
+  BatchSubscriptionResponse,
+  GetLinkedStatusRequestParams,
+  GetLinkedStatusResponse,
+  GetTransferHistory,
+  PostLinkedTransferRequestParams,
+  PostLinkedTransferResponse,
+  PostLinkedResolveRequestParams,
+  PostLinkedResolveResponse,
+  PostSwapRequestParams,
+  PostSwapResponse,
 } from "./helpers";
-=======
-import { requireParam, fetchAll, isNotIncluded } from "./helpers";
+
 import { Wallet } from "ethers";
->>>>>>> 9fd8df8b
 
 const app = fastify({
   logger: { prettyPrint: config.debug } as any,
@@ -76,7 +82,7 @@
 // -- GET ---------------------------------------------------------------- //
 
 app.get("/health", (req, res) => {
-  res.status(204).send();
+  res.status(204).send<void>();
 });
 
 app.get("/hello", (req, res) => {
@@ -85,7 +91,7 @@
 
 app.get("/version", (req, res) => {
   try {
-    res.status(200).send<GetVersionReponse>({ version: pkg.version });
+    res.status(200).send<GetVersionResponse>({ version: pkg.version });
   } catch (error) {
     app.log.error(error);
     res.status(500).send<GenericErrorResponse>({ message: error.message });
@@ -133,26 +139,26 @@
   }
 });
 
-<<<<<<< HEAD
+interface GetLinkedStatusRequest extends RequestGenericInterface {
+  Params: GetLinkedStatusRequestParams;
+}
+
+app.get<GetLinkedStatusRequest>("/linked-status/:paymentId", async (req, res) => {
+  try {
+    await requireParam(req.params, "paymentId");
+    const { paymentId } = req.params;
+    res.status(200).send<GetLinkedStatusResponse>(await clientManager.linkedStatus(paymentId));
+  } catch (error) {
+    app.log.error(error);
+    res.status(500).send<GenericErrorResponse>({ message: error.message });
+  }
+});
+
 interface GetAppInstanceDetailsRequest extends RequestGenericInterface {
   Params: GetAppInstanceDetailsParams;
 }
 
 app.get<GetAppInstanceDetailsRequest>("/appinstance-details/:appIdentityHash", async (req, res) => {
-=======
-app.get("/linked-status/:paymentId", async (req, res) => {
-  try {
-    await requireParam(req.params, "paymentId");
-    const { paymentId } = req.params;
-    res.status(200).send(await clientManager.linkedStatus(paymentId));
-  } catch (error) {
-    app.log.error(error);
-    res.status(500).send({ message: error.message });
-  }
-});
-
-app.get("/appinstance-details/:appInstanceId", async (req, res) => {
->>>>>>> 9fd8df8b
   try {
     await requireParam(req.params, "appIdentityHash");
     res
@@ -168,38 +174,38 @@
 
 app.get("/transfer-history", async (req, res) => {
   try {
-    res.status(200).send(await clientManager.getTransferHistory());
-  } catch (error) {
-    app.log.error(error);
-    res.status(500).send({ message: error.message });
+    res.status(200).send<GetTransferHistory>(await clientManager.getTransferHistory());
+  } catch (error) {
+    app.log.error(error);
+    res.status(500).send<GenericErrorResponse>({ message: error.message });
   }
 });
 
 // -- POST ---------------------------------------------------------------- //
 
-<<<<<<< HEAD
-interface PostConnectRequest extends RequestGenericInterface {
+interface PostCreateRequest extends RequestGenericInterface {
   Body: Partial<InitOptions>;
 }
 
-app.post<PostConnectRequest>("/connect", async (req, res) => {
-=======
-app.post("/create", async (req, res) => {
+app.post<PostCreateRequest>("/create", async (req, res) => {
   try {
     const opts = { ...req.body };
     if (!clientManager.mnemonic && !opts.mnemonic) {
       opts.mnemonic = Wallet.createRandom().mnemonic.phrase;
     }
     await clientManager.initClient(opts);
-    res.status(200).send(await clientManager.getConfig());
-  } catch (error) {
-    app.log.error(error);
-    res.status(500).send({ message: error.message });
-  }
-});
-
-app.post("/connect", async (req, res) => {
->>>>>>> 9fd8df8b
+    res.status(200).send<GetConfigResponse>(await clientManager.getConfig());
+  } catch (error) {
+    app.log.error(error);
+    res.status(500).send<GenericErrorResponse>({ message: error.message });
+  }
+});
+
+interface PostConnectRequest extends RequestGenericInterface {
+  Body: Partial<InitOptions>;
+}
+
+app.post<PostConnectRequest>("/connect", async (req, res) => {
   try {
     if (!clientManager.mnemonic) {
       await requireParam(req.body, "mnemonic");
@@ -214,7 +220,7 @@
 });
 
 interface PostMnemonicRequest extends RequestGenericInterface {
-  Body: PostMnemonicRequestBody;
+  Body: PostMnemonicRequestParams;
 }
 
 app.post<PostMnemonicRequest>("/mnemonic", async (req, res) => {
@@ -229,7 +235,7 @@
 });
 
 interface PostTransactionRequest extends RequestGenericInterface {
-  Body: PostTransactionRequestBody;
+  Body: PostTransactionRequestParams;
 }
 
 app.post<PostTransactionRequest>("/onchain-transfer", async (req, res) => {
@@ -245,7 +251,7 @@
 });
 
 interface PostHashLockTransferRequest extends RequestGenericInterface {
-  Body: PostHashLockTransferRequestBody;
+  Body: PostHashLockTransferRequestParams;
 }
 
 app.post<PostHashLockTransferRequest>("/hashlock-transfer", async (req, res) => {
@@ -265,7 +271,7 @@
 });
 
 interface PostHashLockResolveRequest extends RequestGenericInterface {
-  Body: PostHashLockResolveRequestBody;
+  Body: PostHashLockResolveRequestParams;
 }
 
 app.post<PostHashLockResolveRequest>("/hashlock-resolve", async (req, res) => {
@@ -281,38 +287,42 @@
   }
 });
 
-<<<<<<< HEAD
-interface PostDepositRequest extends RequestGenericInterface {
-  Body: PostDepositRequestBody;
-}
-
-app.post<PostDepositRequest>("/deposit", async (req, res) => {
-=======
-app.post("/linked-transfer", async (req, res) => {
+interface PostLinkedTransferRequest extends RequestGenericInterface {
+  Body: PostLinkedTransferRequestParams;
+}
+
+app.post<PostLinkedTransferRequest>("/linked-transfer", async (req, res) => {
   try {
     await requireParam(req.body, "amount");
     await requireParam(req.body, "assetId");
     await requireParam(req.body, "preImage");
-    res.status(200).send(await clientManager.linkedTransfer(req.body));
-  } catch (error) {
-    app.log.error(error);
-    res.status(500).send({ message: error.message });
-  }
-});
-
-app.post("/linked-resolve", async (req, res) => {
+    res.status(200).send<PostLinkedTransferResponse>(await clientManager.linkedTransfer(req.body));
+  } catch (error) {
+    app.log.error(error);
+    res.status(500).send<GenericErrorResponse>({ message: error.message });
+  }
+});
+
+interface PostLinkedResolveRequest extends RequestGenericInterface {
+  Body: PostLinkedResolveRequestParams;
+}
+
+app.post<PostLinkedResolveRequest>("/linked-resolve", async (req, res) => {
   try {
     await requireParam(req.body, "preImage");
     await requireParam(req.body, "paymentId");
-    res.status(200).send(await clientManager.linkedResolve(req.body));
-  } catch (error) {
-    app.log.error(error);
-    res.status(500).send({ message: error.message });
-  }
-});
-
-app.post("/deposit", async (req, res) => {
->>>>>>> 9fd8df8b
+    res.status(200).send<PostLinkedResolveResponse>(await clientManager.linkedResolve(req.body));
+  } catch (error) {
+    app.log.error(error);
+    res.status(500).send<GenericErrorResponse>({ message: error.message });
+  }
+});
+
+interface PostDepositRequest extends RequestGenericInterface {
+  Body: PostDepositRequestParams;
+}
+
+app.post<PostDepositRequest>("/deposit", async (req, res) => {
   try {
     await requireParam(req.body, "amount");
     await requireParam(req.body, "assetId");
@@ -323,31 +333,31 @@
   }
 });
 
-<<<<<<< HEAD
-interface PostWithdrawRequest extends RequestGenericInterface {
-  Body: PostWithdrawRequestBody;
-}
-
-app.post<PostWithdrawRequest>("/withdraw", async (req, res) => {
-=======
-app.post("/swap", async (req, res) => {
+interface PostSwapRequest extends RequestGenericInterface {
+  Body: PostSwapRequestParams;
+}
+
+app.post<PostSwapRequest>("/swap", async (req, res) => {
   try {
     await requireParam(req.body, "amount");
     await requireParam(req.body, "fromAssetId");
     await requireParam(req.body, "swapRate");
     await requireParam(req.body, "toAssetId");
-    res.status(200).send(await clientManager.swap(req.body));
-  } catch (error) {
-    app.log.error(error);
-    res.status(500).send({ message: error.message });
-  }
-});
-
-app.post("/withdraw", async (req, res) => {
->>>>>>> 9fd8df8b
-  try {
-    await requireParam(req.body, "amount");
-    res.status(200).send<PostWithdrawReponse>(await clientManager.withdraw(req.body));
+    res.status(200).send<PostSwapResponse>(await clientManager.swap(req.body));
+  } catch (error) {
+    app.log.error(error);
+    res.status(500).send<GenericErrorResponse>({ message: error.message });
+  }
+});
+
+interface PostWithdrawRequest extends RequestGenericInterface {
+  Body: PostWithdrawRequestParams;
+}
+
+app.post<PostWithdrawRequest>("/withdraw", async (req, res) => {
+  try {
+    await requireParam(req.body, "amount");
+    res.status(200).send<PostWithdrawResponse>(await clientManager.withdraw(req.body));
   } catch (error) {
     app.log.error(error);
     res.status(500).send<GenericErrorResponse>({ message: error.message });
@@ -380,7 +390,7 @@
     await requireParam(req.body, "params", "array");
     res
       .status(200)
-      .send<BatchSubscriptionReponse>(await clientManager.subscribeBatch(req.body.params));
+      .send<BatchSubscriptionResponse>(await clientManager.subscribeBatch(req.body.params));
   } catch (error) {
     app.log.error(error);
     res.status(500).send<GenericErrorResponse>({ message: error.message });
